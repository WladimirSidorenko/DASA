--- conflicted
+++ resolved
@@ -26,11 +26,8 @@
 # Variables and Constants
 __name__ = "dasa"
 __all__ = ["DASBaseAnalyzer", "DDRAnalyzer", "DUSAnalyzer", "LastAnalyzer",
-<<<<<<< HEAD
-           "RootAnalyzer", "R2N2Analyzer", "RDPAnalyzer", "WangAnalyzer"]
-=======
-           "RootAnalyzer", "R2N2Analyzer", "WangAnalyzer", "HCRFAnalyzer"]
->>>>>>> f69086a9
+           "RootAnalyzer", "R2N2Analyzer", "RDPAnalyzer", "WangAnalyzer",
+           "HCRFAnalyzer"]
 __author__ = "Uladzimir Sidarenka"
 __email__ = "sidarenk at uni dash potsdam dot de"
 __version__ = "0.1.0a0"