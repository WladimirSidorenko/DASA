#!/usr/bin/env python
# -*- mode: python; coding: utf-8 -*-

##################################################################
# Documentation
"""Module providing an abstract base for deep-learning--based analyzers.

Attributes:
  MLBaseAnalyzer (class): abstract base for all machine-learning--based
    analyzers

"""

##################################################################
# Imports
from __future__ import absolute_import, print_function, unicode_literals

from copy import deepcopy
from sklearn.model_selection import train_test_split
from torch.utils.data import DataLoader
from typing import List
import abc
import numpy as np

from .base import DASBaseAnalyzer
from .constants import CLS2IDX

##################################################################
# Variables and Constants


##################################################################
# Classes
class MLBaseAnalyzer(DASBaseAnalyzer):
    """Main class for coarse-grained sentiment analyzer.

    Attributes:

    """
    __metaclass__ = abc.ABCMeta

    @staticmethod
    def get_rels(forrest):
        """Extract all relations present in forrest of RST trees.

        Args:
          forrest (list[rst.Tree]): list of RST trees

        """
        rels = set()
        for tree in forrest:
            nodes = [tree]
            while nodes:
                node = nodes.pop(0)
                nodes.extend(node.children)
                if node.rel2par is not None:
                    rels.add((node.rel2par, node.ns))
        return rels

    @staticmethod
    def span2nuc(tree):
        """Translate all span relations to immediate nucleus rels.

        Args:
          forrest (list[rst.Tree]): list of RST trees

        """
        nodes = [tree]
        while nodes:
            node = nodes.pop(0)
            if node.rel2par == "span":
                siblings = node.parent.children
                # assert len(siblings) == 2, \
                #     "Multiple siblings found for a span node."
                idx2delete = -100
                nodes2add = []
                substituted = False
                for i, sib_i in enumerate(siblings):
                    if sib_i.id == node.id:
                        idx2delete = i
                    elif not substituted:
                        node = deepcopy(node)
                        node.rel2par = sib_i.rel2par
                        nodes2add.append(node)
                        substituted = True
                siblings.pop(idx2delete)
                siblings.extend(nodes2add)
            nodes.extend(node.children)
        return tree

    def train(self, train_set, dev_set=None):
        """Train specified model(s) on the provided data.

        Args:
          train_set (list):
            training set
          dev_set (list or None):
            development set

        Returns:
          float: best macro-averaged F1 observed on the dev set

        """
        self._logger.debug("Preparing data...")
        train_set, dev_set = self._prepare_data(train_set, dev_set)
        self._logger.debug("Data prepared...")
        return self._train(train_set, dev_set)

    @abc.abstractmethod
    def _train(self, train_set, dev_set):
        """Train specified model(s) on the provided data.

        Args:
          train_set (list): training set
          dev_set (list): development set
<<<<<<< HEAD

=======
>>>>>>> 58903225

        Returns:
          float: best macro-averaged F1 observed on the dev set

        """
        raise NotImplementedError

    def _prepare_data(self, X_train, X_dev):
        """Provide train/test split and digitize the data.

        """
        Y_train = self._digitize_labels(X_train)
        if not X_dev:
            X_train, Y_train, X_dev, Y_dev = train_test_split(
                X_train, Y_train, test_size=0.15, stratify=Y_train
            )
        else:
            Y_dev = self._digitize_labels(X_dev)
        # convert tweets to word indices
        train_set = self._digitize_data(X_train, Y_train, train_mode=True)
        dev_set = self._digitize_data(X_dev, Y_dev, train_mode=False)
        return (train_set, dev_set)

    @abc.abstractmethod
    def _digitize_data(self, X: List[dict], Y: np.array,
                       train_mode: bool = False) -> DataLoader:
        raise NotImplementedError

    def _digitize_labels(self, X: List[dict]) -> np.array:
        return np.array([CLS2IDX[x_i["label"]] for x_i in X],
                        dtype="long")<|MERGE_RESOLUTION|>--- conflicted
+++ resolved
@@ -113,10 +113,6 @@
         Args:
           train_set (list): training set
           dev_set (list): development set
-<<<<<<< HEAD
-
-=======
->>>>>>> 58903225
 
         Returns:
           float: best macro-averaged F1 observed on the dev set
